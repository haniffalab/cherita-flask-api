name: Deploy

on:
  push:
    branches: ["main"]

jobs:
  deploy:
    runs-on: ubuntu-latest
    environment: cloudrun

    steps:
      - uses: actions/checkout@v3

      - name: auth
        uses: google-github-actions/auth@v2
        with:
          credentials_json: "${{ secrets.GCP_SA_KEY }}"

      - name: deploy
        uses: google-github-actions/deploy-cloudrun@v2
        with:
          project_id: ${{ secrets.GCP_PROJECT }}
          service: ${{ secrets.APP_SERVICE }}
          source: ./
          region: ${{ secrets.REGION }}
          env_vars: |-
            FLASK_APP=${{ secrets.FLASK_APP }}
            STRAPI_API=${{ secrets.STRAPI_API }}
<<<<<<< HEAD
            REDIS_HOST=${{ secrets.REDIS_HOST }}
            REDIS_PORT=${{ secrets.REDIS_PORT }}
          flags: ${{ secrets.ALLOW_UNAUTHENTICATED }} ${{ secrets.CPU_THROTTLING }} --base-image=python310 --concurrency=${{ secrets.MAX_CONCURRENT_REQUESTS }} --min_instances=${{ secrets.MIN_INSTANCES }} --max_instances=${{ secrets.MAX_INSTANCES }} --cpu=${{ secrets.CPU }} --memory=${{ secrets.MEMORY }}Gi
=======
          flags: ${{ secrets.ALLOW_UNAUTHENTICATED }} ${{ secrets.CPU_THROTTLING }} --base-image=python310 --concurrency=${{ secrets.MAX_CONCURRENT_REQUESTS }} --min-instances=${{ secrets.MIN_INSTANCES }} --max-instances=${{ secrets.MAX_INSTANCES }} --cpu=${{ secrets.CPU }} --memory=${{ secrets.MEMORY }}Gi
>>>>>>> 77d6817b
<|MERGE_RESOLUTION|>--- conflicted
+++ resolved
@@ -27,10 +27,6 @@
           env_vars: |-
             FLASK_APP=${{ secrets.FLASK_APP }}
             STRAPI_API=${{ secrets.STRAPI_API }}
-<<<<<<< HEAD
             REDIS_HOST=${{ secrets.REDIS_HOST }}
             REDIS_PORT=${{ secrets.REDIS_PORT }}
-          flags: ${{ secrets.ALLOW_UNAUTHENTICATED }} ${{ secrets.CPU_THROTTLING }} --base-image=python310 --concurrency=${{ secrets.MAX_CONCURRENT_REQUESTS }} --min_instances=${{ secrets.MIN_INSTANCES }} --max_instances=${{ secrets.MAX_INSTANCES }} --cpu=${{ secrets.CPU }} --memory=${{ secrets.MEMORY }}Gi
-=======
-          flags: ${{ secrets.ALLOW_UNAUTHENTICATED }} ${{ secrets.CPU_THROTTLING }} --base-image=python310 --concurrency=${{ secrets.MAX_CONCURRENT_REQUESTS }} --min-instances=${{ secrets.MIN_INSTANCES }} --max-instances=${{ secrets.MAX_INSTANCES }} --cpu=${{ secrets.CPU }} --memory=${{ secrets.MEMORY }}Gi
->>>>>>> 77d6817b
+          flags: ${{ secrets.ALLOW_UNAUTHENTICATED }} ${{ secrets.CPU_THROTTLING }} --base-image=python310 --concurrency=${{ secrets.MAX_CONCURRENT_REQUESTS }} --min-instances=${{ secrets.MIN_INSTANCES }} --max-instances=${{ secrets.MAX_INSTANCES }} --cpu=${{ secrets.CPU }} --memory=${{ secrets.MEMORY }}Gi