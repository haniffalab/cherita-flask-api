--- conflicted
+++ resolved
@@ -1,15 +1,9 @@
-<<<<<<< HEAD
-from flask import jsonify, request
-from flask_restx import Namespace, Resource, fields
-
-=======
 import json
 import logging
 
 from flask import Response, jsonify, request, stream_with_context
 from flask_restx import Namespace, Resource, fields
 
->>>>>>> bc1d2cd6
 from cherita.dataset.matrix import get_var_x_mean
 from cherita.dataset.metadata import (
     get_obs_bin_data,
@@ -22,15 +16,9 @@
     get_var_histograms,
     get_var_names,
 )
-<<<<<<< HEAD
 from cherita.dataset.search import search_obs_values, search_var_names
 from cherita.extensions import cache
-from cherita.resources.errors import BadRequest
-=======
-from cherita.dataset.search import search_var_names
-from cherita.extensions import cache
 from cherita.resources.errors import BadRequest, ReadZarrError
->>>>>>> bc1d2cd6
 from cherita.utils.adata_utils import open_anndata_zarr
 from cherita.utils.caching import make_cache_key
 
