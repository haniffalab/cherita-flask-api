from flask import Blueprint
from flask_restful import Api

from cherita.resources.about import About
from cherita.resources.errors import errors
from cherita.resources.plotting import Heatmap, Dotplot, Matrixplot, Violin
from cherita.resources.dataset import (
    ObsColsNames,
    ObsCols,
<<<<<<< HEAD
    ObsmKeys,
    VarColsNames,
    VarNames,
=======
    VarColsNames,
    VarNames,
    ObsmKeys,
>>>>>>> 8c05b2a4
)

bp = Blueprint("api_v1", __name__)
api = Api(bp, errors=errors)

api.add_resource(About, "/about")
api.add_resource(ObsColsNames, "/obs/cols/names")
api.add_resource(ObsCols, "/obs/cols")
api.add_resource(ObsmKeys, "/obsm/keys")
api.add_resource(VarColsNames, "/var/cols/names")
api.add_resource(VarNames, "/var/names")
api.add_resource(ObsmKeys, "/obsm/keys")
api.add_resource(Heatmap, "/heatmap")
api.add_resource(Dotplot, "/dotplot")
api.add_resource(Matrixplot, "/matrixplot")
api.add_resource(Violin, "/violin")<|MERGE_RESOLUTION|>--- conflicted
+++ resolved
@@ -7,15 +7,9 @@
 from cherita.resources.dataset import (
     ObsColsNames,
     ObsCols,
-<<<<<<< HEAD
     ObsmKeys,
     VarColsNames,
     VarNames,
-=======
-    VarColsNames,
-    VarNames,
-    ObsmKeys,
->>>>>>> 8c05b2a4
 )
 
 bp = Blueprint("api_v1", __name__)
